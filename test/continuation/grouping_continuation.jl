--- conflicted
+++ resolved
@@ -36,11 +36,7 @@
     featurizer(a, t) = a[end]
     clusterspecs = Attractors.GroupViaClustering(optimal_radius_method = "silhouettes", max_used_features = 200)
     mapper = Attractors.AttractorsViaFeaturizing(ds, featurizer, clusterspecs; T = 20, threaded = true)
-<<<<<<< HEAD
-    continuation = GroupAcrossParameter(mapper; par_weight = 1.)
-=======
-    continuation = GroupAcrossParameterContinuation(mapper; par_weight = 0.0)
->>>>>>> 114d3e12
+    continuation = GroupAcrossParameter(mapper; par_weight = 0.0)
     fractions_curves, attractors_info = Attractors.continuation(
     continuation, rrange, ridx, sampler; show_progress = false)
 
