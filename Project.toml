name = "Attractors"
uuid = "f3fd9213-ca85-4dba-9dfd-7fc91308fec7"
authors = ["George Datseris <datseris.george@gmail.com>", "Kalel Rossi", "Alexandre Wagemakers"]
repo = "https://github.com/JuliaDynamics/Attractors.jl.git"
<<<<<<< HEAD
version = "1.25"
=======
version = "1.24.5"
>>>>>>> 78fd149b


[deps]
BlackBoxOptim = "a134a8b2-14d6-55f6-9291-3336d3ab0209"
Clustering = "aaaa29a8-35af-508c-8bc3-b662a17a0fe5"
ComplexityMeasures = "ab4b797d-85ee-42ba-b621-05d793b346a2"
Distances = "b4f34e82-e78d-54a5-968a-f98e89d6e8f7"
Distributions = "31c24e10-a181-5473-b8eb-7969acd0382f"
DynamicalSystemsBase = "6e36e845-645a-534a-86f2-f5d4aa5a06b4"
LinearAlgebra = "37e2e46d-f89d-539d-b4ee-838fcccc9c8e"
Mmap = "a63ad114-7e13-5084-954f-fe012c677804"
Neighborhood = "645ca80c-8b79-4109-87ea-e1f58159d116"
Optim = "429524aa-4258-5aef-a3af-852621145aeb"
ProgressMeter = "92933f4c-e287-5a05-a399-4b506db050ca"
Random = "9a3f8284-a2c9-5f02-9a11-845980a1fd5c"
Reexport = "189a3867-3050-52da-a836-e630ba90ab69"
StateSpaceSets = "40b095a5-5852-4c12-98c7-d43bf788e795"

[weakdeps]
Makie = "ee78f7c6-11fb-53f2-987a-cfe4a2b5a57a"

[extensions]
AttractorsVisualizations = "Makie"

[compat]
BlackBoxOptim = "0.6"
Clustering = "0.15"
ComplexityMeasures = "2.3, 3"
Distances = "0.7, 0.8, 0.9, 0.10"
Distributions = "0.21, 0.22, 0.23, 0.24, 0.25"
DynamicalSystemsBase = "3.9.1"
Makie = "≥ 0.19"
Neighborhood = "0.2.2"
Optim = "1.7"
ProgressMeter = "1.7"
Reexport = "1"
StateSpaceSets = "2.4"
julia = "1.9"<|MERGE_RESOLUTION|>--- conflicted
+++ resolved
@@ -2,11 +2,9 @@
 uuid = "f3fd9213-ca85-4dba-9dfd-7fc91308fec7"
 authors = ["George Datseris <datseris.george@gmail.com>", "Kalel Rossi", "Alexandre Wagemakers"]
 repo = "https://github.com/JuliaDynamics/Attractors.jl.git"
-<<<<<<< HEAD
+
 version = "1.25"
-=======
-version = "1.24.5"
->>>>>>> 78fd149b
+
 
 
 [deps]
