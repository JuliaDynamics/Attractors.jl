--- conflicted
+++ resolved
@@ -267,53 +267,6 @@
         maximal_nonfatal_shock_magnitudes[key1] = maximum([accumulator.metric(a, b) for a in attractors[key1] for b in accumulator.nonzero_measure_basin_points[key1]])
     end
 
-<<<<<<< HEAD
-=======
-    # Calculate persistence
-    ds = referenced_dynamical_system(accumulator.mapper)
-    persistence = Dict{Int64, Float64}()
-    if accumulator.p == initial_parameters(ds)
-        for key in keys(attractors)
-            persistence[key] = Inf64
-        end
-    else
-        p_init = initial_parameters(ds)
-        set_parameters!(ds, accumulator.p)
-        if typeof(accumulator.mapper)<:AttractorsViaRecurrences
-            new_mapper = AttractorsViaRecurrences(ds, accumulator.mapper.grid.grid)
-        elseif typeof(accumulator.mapper)<:AttractorsViaProximity
-            new_mapper = AttractorsViaProximity(ds, extract_attractors(accumulator.mapper), getfield(accumulator.mapper, :ε))
-        else
-            new_mapper = nothing
-            println("Unsupported mapper type")
-        end
-        if new_mapper != nothing
-            for attr_key in keys(attractors)
-                persistence[attr_key] = Inf64
-                for u0 in attractors[attr_key]
-                    id_new = new_mapper(u0)
-                    ct = convergence_time(new_mapper)
-                    X, t = trajectory(ds, ct, u0, Δt=0.01)
-                    X_dict = Dict(zip(t, vec(X)))
-                    for this_t in t
-                        distances = setsofsets_distances(Dict([(attr_key, StateSpaceSet([X_dict[this_t]]))]), accumulator.basin_points, StateSpaceSets.StrictlyMinimumDistance(false, accumulator.metric))
-                        #println("Distance of attractor $attr_key at time $this_t: $distances")
-                        if findmin(distances[attr_key])[2] != attr_key
-                            persistence[attr_key] = min(persistence[attr_key], this_t)
-                            break
-                        end
-                    end
-                end
-            end
-        else
-            for key in keys(attractors)
-                persistence[key] = Inf64
-            end
-        end
-        set_parameters!(ds, p_init)
-    end
-
->>>>>>> 42a4e341
     # Calculate basin stability and finite time basin stability
     basin_stab = Dict(key => (isempty(accumulator.basin_points[key]) ? 0.0 : sum(pdf(accumulator.d, point) for point in accumulator.basin_points[key])) for key in keys(accumulator.basin_points))
     finite_time_basin_stab = Dict(key => (isempty(accumulator.finite_time_basin_points[key]) ? 0.0 : sum(pdf(accumulator.d, point) for point in accumulator.finite_time_basin_points[key])) for key in keys(accumulator.finite_time_basin_points))
