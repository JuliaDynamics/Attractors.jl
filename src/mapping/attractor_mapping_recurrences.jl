include("sparse_arrays.jl")
#####################################################################################
# Type definition and documentation
#####################################################################################
"""
    AttractorsViaRecurrences(ds::DynamicalSystem, grid::Tuple; kwargs...)

Map initial conditions of `ds` to attractors by identifying attractors on the fly based on
recurrences in the state space, as outlined by Datseris & Wagemakers [Datseris2022](@cite).

`grid` is a tuple of ranges partitioning the state space so that a finite state
machine can operate on top of it. For example
`grid = (xg, yg)` where `xg = yg = range(-5, 5; length = 100)` for a two-dimensional
system with regular grid or one can also define an irregular grid, for example 
`xg = vcat(range(-5, -2; length = 50), range(-2, 5; length = 50)),
<<<<<<< HEAD
yg = range(-5, 5; length = 100)`.The grid has to be the same dimensionality as
=======
yg = range(-5, 5; length = 100)`. The grid has to be the same dimensionality as
>>>>>>> 68474910
the state space, use a [`ProjectedDynamicalSystem`](@ref) if you 
want to search for attractors in a lower dimensional subspace.

## Keyword arguments

* `sparse = true`: control the interval representation of the state space grid. If true,
   uses a sparse array, whose memory usage is in general more efficient than a regular
   array obtained with `sparse=false`. In practice, the sparse representation should
   always be preferred when searching for [`basins_fractions`](@ref). Only for very low
   dimensional systems and for computing the full [`basins_of_attraction`](@ref) the
   non-sparse version should be used.

### Time evolution configuration

* `Ttr = 0`: Skip a transient before the recurrence routine begins.
* `Δt`: Approximate integration time step (second argument of the `step!` function).
  The keyword `Dt` can also be used instead if `Δ` (`\\Delta`) is not accessible.
  It is `1` for discrete time systems.
  For continuous systems, an automatic value is calculated using
  [`automatic_Δt_basins`](@ref). For very fine grids, this can become very small,
  much smaller than the typical integrator internal step size in case of adaptive
  integrators. In such cases, use `force_non_adaptive = true`.
* `force_non_adaptive = false`: Only used if the input dynamical system is `CoupledODEs`.
  If `true` the additional keywords `adaptive = false, dt = Δt` are given as `diffeq`
  to the `CoupledODEs`. This means that adaptive integration is turned off and `Δt` is
  used as the ODE integrator timestep. This is useful in (1) very fine grids, and (2)
  if some of the attractors are limit cycles. We have noticed that in this case the
  integrator timestep becomes commensurate with the limit cycle period, leading to
  incorrectly counting the limit cycle as more than one attractor.


### Finite state machine configuration

* `mx_chk_att = 2`: Μaximum checks of consecutives hits of an existing attractor cell
  before declaring convergence to that existing attractor.
* `mx_chk_hit_bas = 10`: Maximum check of consecutive visits of the same basin of
  attraction before declaring convergence to an existing attractor.
* `mx_chk_fnd_att = 100`: Maximum check of consecutive visits to a previously visited
  unlabeled cell before declaring we have found a new attractor.
* `mx_chk_loc_att = 100`: Maximum check of consecutive visits to cells marked as a new
  attractor, during the attractor identification phase, before declaring we that we have
  identified the new attractor with sufficient cells.
* `store_once_per_cell = true`: Control if multiple points in state space that belong to
  the same cell are stored or not in the attractor, after an attractor is found.
  If `true`, each visited cell will only store a point once, which is desirable for fixed
  points and limit cycles. If `false`, at least `mx_chk_loc_att` points are
  stored per attractor, leading to more densely stored attractors,
  which may be desirable for instance in chaotic attractors.
* `mx_chk_lost = 20`: Maximum check of iterations outside the defined grid before we
  declare the orbit lost outside and hence assign it label `-1`.
* `horizon_limit = 1e6`: If the norm of the integrator state reaches this
  limit we declare that the orbit diverged to infinity.
* `mx_chk_safety = Int(1e6)`: A safety counter that is always increasing for
  each initial condition. Once exceeded, the algorithm assigns `-1` and throws a warning.
  This clause exists to stop the algorithm never haulting for innappropriate grids,
  where a found attractor may intersect in the same cell with a new attractor the orbit
  traces (which leads to infinite resetting of all counters).


## Description

An initial condition given to an instance of `AttractorsViaRecurrences` is iterated
based on the integrator corresponding to `ds`. A recurrence in the state space means
that the trajectory has converged to an attractor. This is the basis for finding attractors.

A finite state machine (FSM) follows the
trajectory in the state space, and constantly maps it to the given `grid`. The FSM
decides when an initial condition has successfully converged into an attractor. An array,
internally called "basins", stores the state of the FSM on the grid, according to the
indexing system described in [Datseris2022](@cite). As the system is integrated more and more,
the information of the "basins" becomes richer and richer with more identified attractors
or with grid cells that belong to basins of already found attractors.
Notice that only in the special method
`basins_of_attraction(mapper::AttractorsViaRecurrences)` the information of the
attraction or exit basins is utilized. In other functions like `basins_fractions`
only the attractor locations are utilized, as the basins themselves are not stored.

The iteration of a given initial condition continues until one of the following happens:
-  The trajectory hits `mx_chk_fnd_att` times in a row grid cells previously visited:
   it is considered that an attractor is found and is labelled with a new ID. Then,
   iteration continues a bit more until we have identified the attractor with sufficient
   accuracy, i.e., until `mx_chk_loc_att` cells with the new ID have been visited.
-  The trajectory hits an already identified attractor `mx_chk_att` consecutive times:
   the initial condition is numbered with the attractor's ID.
-  The trajectory hits a known basin `mx_chk_hit_bas` times in a row: the initial condition
   belongs to that basin and is numbered accordingly. Notice that basins are stored and
   used only when `sparse = false`.
-  The trajectory spends `mx_chk_lost` steps outside the defined grid or the norm
   of the integrator state becomes > than `horizon_limit`: the initial
   condition's label is set to `-1`.
-  If none of the above happens, the initial condition is labelled `-1` after
   and `mx_chk_safety` integrator steps.
"""
struct AttractorsViaRecurrences{DS<:DynamicalSystem, B, G, K} <: AttractorMapper
    ds::DS
    bsn_nfo::B
    grid::G
    kwargs::K
end

function AttractorsViaRecurrences(ds::DynamicalSystem, grid;
        Dt = nothing, Δt = Dt, sparse = true, force_non_adaptive = false, kwargs...
    )
    bsn_nfo = initialize_basin_info(ds, grid, Δt, sparse)
    if ds isa CoupledODEs && force_non_adaptive
        newdiffeq = (ds.diffeq..., adaptive = false, dt = bsn_nfo.Δt)
        ds = CoupledODEs(ds, newdiffeq)
    end
    return AttractorsViaRecurrences(ds, bsn_nfo, grid, kwargs)
end

function (mapper::AttractorsViaRecurrences)(u0; show_progress = true)
    # Call low level code of `basins_of_attraction` function. Notice that in this
    # call signature the interal basins info array of the mapper is NOT updated.
    lab = get_label_ic!(mapper.bsn_nfo, mapper.ds, u0; show_progress, mapper.kwargs...)
    # Transform to integers indexing from odd-even indexing
    return iseven(lab) ? (lab ÷ 2) : (lab - 1) ÷ 2
end

function Base.show(io::IO, mapper::AttractorsViaRecurrences)
    ps = generic_mapper_print(io, mapper)
    println(io, rpad(" system: ", ps), nameof(typeof(mapper.ds)))
    println(io, rpad(" grid: ", ps), mapper.grid)
    println(io, rpad(" attractors: ", ps), mapper.bsn_nfo.attractors)
    return
end

extract_attractors(m::AttractorsViaRecurrences) = m.bsn_nfo.attractors

"""
    basins_of_attraction(mapper::AttractorsViaRecurrences; show_progress = true)

This is a special method of `basins_of_attraction` that using recurrences does
_exactly_ what is described in the paper by Datseris & Wagemakers [Datseris2022](@ref).
By enforcing that the internal grid of `mapper` is the same as the grid of initial
conditions to map to attractors, the method can further utilize found exit and attraction
basins, making the computation faster as the grid is processed more and more.
"""
function basins_of_attraction(mapper::AttractorsViaRecurrences; show_progress = true)
    basins = mapper.bsn_nfo.basins
    if basins isa SparseArray;
        throw(ArgumentError("""
            Sparse version of AttractorsViaRecurrences is incompatible with
            `basins_of_attraction(mapper)`."""
        ))
    end
    grid = mapper.grid
    I = CartesianIndices(basins)
    progress = ProgressMeter.Progress(
        length(basins); desc = "Basins of attraction: ", dt = 1.0
    )

    # TODO: Here we can have a slightly more efficient iteration by
    # iterating over `I` in different ways. In this way it always starts from the edge of
    # the grid, which is the least likely location for attractors. We need to
    # iterate I either randomly or from its center.
    for (k, ind) in enumerate(I)
        if basins[ind] == 0
            show_progress && ProgressMeter.update!(progress, k)
            y0 = generate_ic_on_grid(grid, ind)
            basins[ind] = get_label_ic!(
                mapper.bsn_nfo, mapper.ds, y0; show_progress, mapper.kwargs...
            )
        end
    end

    # remove attractors and rescale from 1 to max number of attractors
    ind = iseven.(basins)
    basins[ind] .+= 1
    basins .= (basins .- 1) .÷ 2
    return basins, mapper.bsn_nfo.attractors
end

#####################################################################################
# Definition of `BasinInfo` and initialization
#####################################################################################

abstract type Grid end

Base.@kwdef struct RegularGrid{D} <:Grid
    grid_steps::SVector{D, Float64}
    grid_minima::SVector{D, Float64}
    grid_maxima::SVector{D, Float64}
end

struct IrregularGrid{D} <:Grid
    grid::NTuple{D,Vector{Float64}}
end


mutable struct BasinsInfo{D, G <:Grid, Δ, T, Q, A <: AbstractArray{Int32, D}}
    basins::A # sparse or dense
    grid_nfo::G
    Δt::Δ
    state::Symbol
    current_att_label::Int
    visited_cell::Int
    consecutive_match::Int
    consecutive_lost::Int
    prev_label::Int
    safety_counter::Int
    attractors::Dict{Int32, StateSpaceSet{D, T}}
    visited_list::Q
end

function initialize_basin_info(ds::DynamicalSystem, grid, Δtt, sparse)
    
    regular = all(r -> r isa AbstractRange, grid)
    Δt = if isnothing(Δtt)
        if !regular
            throw(error("Provide the Dt for irregular grid"))
        end
        isdiscretetime(ds) ? 1 : automatic_Δt_basins(ds, grid)
    else
        Δtt
    end

    D = dimension(ds)
    T = eltype(current_state(ds))
    G = length(grid)
    if D ≠ G && (ds isa PoincareMap && G ∉ (D, D-1))
        error("Grid and dynamical system do not have the same dimension!")
    end
   
    D = length(grid)

    if regular
        grid_steps = SVector{D,Float64}(step.(grid))
        grid_maxima = SVector{D,Float64}(maximum.(grid))
        grid_minima = SVector{D,Float64}(minimum.(grid))
        grid_info = RegularGrid(grid_steps, grid_minima, grid_maxima)
    else
        grid_info = IrregularGrid(grid)
    end
    
    basins_array = if sparse
        SparseArray{Int32}(undef, map(length, grid))
    else
        zeros(Int32, map(length, grid))
    end
    bsn_nfo = BasinsInfo(
        basins_array,
        grid_info,
        Δt,
        :att_search,
        2,4,0,1,0,0,
        Dict{Int32, StateSpaceSet{G, T}}(),
        Vector{CartesianIndex{G}}(),
    )
    
    reset_basins_counters!(bsn_nfo)
    return bsn_nfo
end



using LinearAlgebra: norm

"""
    automatic_Δt_basins(ds::DynamicalSystem, grid; N = 5000) → Δt

Calculate an optimal `Δt` value for [`basins_of_attraction`](@ref).
This is done by evaluating the dynamic rule `f` (vector field) at `N` randomly chosen
points of the grid. The average `f` is then compared with the diagonal length of a grid
cell and their ratio provides `Δt`.

Notice that `Δt` should not be too small which happens typically if the grid resolution
is high. It is okay for [`basins_of_attraction`](@ref) if the trajectory skips a few cells.
But if `Δt` is too small the default values for all other keywords such
as `mx_chk_hit_bas` need to be increased drastically.

Also, `Δt` that is smaller than the internal step size of the integrator will cause
a performance drop.
"""
function automatic_Δt_basins(ds, grid; N = 5000)
    isdiscretetime(ds) && return 1
    if ds isa ProjectedDynamicalSystem
        # TODO:
        error("Automatic Δt finding is not implemented for `ProjectedDynamicalSystem`.")
    end
    steps = step.(grid)
    s = sqrt(sum(x^2 for x in steps)) # diagonal length of a cell
    indices = CartesianIndices(length.(grid))
    random_points = [generate_ic_on_grid(grid, ind) for ind in rand(indices, N)]
    dudt = 0.0
    udummy = copy(current_state(ds))
    f, p = dynamic_rule(ds), current_parameters(ds)
    for point in random_points
        deriv = if !isinplace(ds)
            f(point, p, 0.0)
        else
            f(udummy, point, p, 0.0)
            udummy
        end
        dudt += norm(deriv)
    end
    Δt = 10*s*N/dudt
    return Δt
end


#####################################################################################
# Implementation of the Finite State Machine (low level code)
#####################################################################################
"""
    get_label_ic!(bsn_nfo::BasinsInfo, ds, u0; kwargs...) -> ic_label

Return the label of the attractor that the initial condition `u0` converges to,
or `-1` if it does not convergence anywhere (e.g., divergence to infinity or exceeding
`mx_chk_safety`).

Notice the numbering system `cell_label` is as in `_identify_basin_of_cell!`
so before the label processing done in e.g., `basins_of_attraction`.
"""
function get_label_ic!(bsn_nfo::BasinsInfo, ds::DynamicalSystem, u0;
        mx_chk_safety = Int(1e6), Ttr = 0, kwargs...
    )
    # This routine identifies the attractor using the previously defined basin.

    # reinitialize everything
    reinit!(ds, u0)
    Ttr > 0 && step!(ds, Ttr)
    reset_basins_counters!(bsn_nfo)
    cell_label = 0
    bsn_nfo.safety_counter = 0

    while cell_label == 0
        # This clause here is added because sometimes the algorithm will never hault
        # for e.g., an ill conditioned grid where two or more attractors intersect
        # within the same grid cell. In such a case, when starting on the second attractor
        # the trajectory will forever reset between locating a new attractor and recurring
        # on the previously found one...
        bsn_nfo.safety_counter += 1
        if bsn_nfo.safety_counter ≥ mx_chk_safety
            # TODO: Set up some debugging framework here via environment variable
            # @warn """
            # `AttractorsViaRecurrences` algorithm exceeded safety count without haulting.
            # It may be that the grid is not fine enough and attractors intersect in the
            # same cell, or `mx_chk_safety` is not high enough for a very fine grid.
            # Here are some info on current status:\n
            # state: $(current_state(ds)),\n
            # parameters: $(current_parameters(ds)).
            # """
            relabel_visited_cell!(bsn_nfo, bsn_nfo.visited_cell, 0)
            return -1
        end

        step!(ds, bsn_nfo.Δt)
        if !successful_step(ds)
            relabel_visited_cell!(bsn_nfo, bsn_nfo.visited_cell, 0)
            return -1
        end

        new_y = current_state(ds)
        # The internal function `_possibly_reduced_state` exists solely to
        # accommodate the special case of a Poincare map with the grid defined
        # directly on the hyperplane, `plane::Tuple{Int, <: Real}`.
        if bsn_nfo.grid_nfo isa RegularGrid
            grid_min = bsn_nfo.grid_nfo.grid_minima
        else
            grid_min = minimum.(bsn_nfo.grid_nfo.grid)
        end
           
        y = _possibly_reduced_state(new_y, ds, grid_min)
        n = basin_cell_index(y, bsn_nfo)
        cell_label = _identify_basin_of_cell!(bsn_nfo, n, y; kwargs...)
        
    end
    return cell_label
end

_possibly_reduced_state(y, ds, grid) = y
function _possibly_reduced_state(y, ds::PoincareMap, grid)
    if ds.planecrossing.plane isa Tuple && length(grid) == dimension(ds)-1
        return y[ds.diffidxs]
    else
        return y
    end
end



"""
Main procedure. Directly implements the algorithm of Datseris & Wagemakers 2021,
see the flowchart (Figure 2).

The basins and attractors are coded in the array with odd numbers for the basins and
even numbers for the attractors. The attractor `2n` has the corresponding basin `2n+1`.
This codification is changed when the basins and attractors are returned to the user.
Diverging trajectories and the trajectories staying outside the grid are coded with -1.

The label `1` (initial value) outlined in the paper is `0` here instead.
"""
function _identify_basin_of_cell!(
        bsn_nfo::BasinsInfo, n::CartesianIndex, u;
        mx_chk_att = 2, mx_chk_hit_bas = 10, mx_chk_fnd_att = 100, mx_chk_loc_att = 100,
        horizon_limit = 1e6, mx_chk_lost = 20, store_once_per_cell = true,
        show_progress = true, # show_progress only used when finding new attractor.
    )

    #if n[1] == -1 means we are outside the grid
    ic_label = n[1] == -1 ? -1 : bsn_nfo.basins[n]

    check_next_state!(bsn_nfo, ic_label)

    if bsn_nfo.state == :att_hit
        if ic_label == bsn_nfo.prev_label
             bsn_nfo.consecutive_match += 1
        end
        if bsn_nfo.consecutive_match ≥ mx_chk_att
            # Wait if we hit the attractor a mx_chk_att times in a row just
            # to check if it is not a nearby trajectory
            hit_att = ic_label + 1
            relabel_visited_cell!(bsn_nfo, bsn_nfo.visited_cell, 0)
            reset_basins_counters!(bsn_nfo)
            return hit_att
        end
        bsn_nfo.prev_label = ic_label
        return 0
    end

    if bsn_nfo.state == :att_search
        if ic_label == 0
            # unlabeled box, label it with current odd label and reset counter
            bsn_nfo.basins[n] = bsn_nfo.visited_cell
            push!(bsn_nfo.visited_list, n) # keep track of visited cells
            bsn_nfo.consecutive_match = 1
        elseif ic_label == bsn_nfo.visited_cell
            # hit a previously visited box with the current label, possible attractor?
            bsn_nfo.consecutive_match += 1
        end

        if bsn_nfo.consecutive_match >= mx_chk_fnd_att
            bsn_nfo.basins[n] = bsn_nfo.current_att_label
            store_attractor!(bsn_nfo, u, show_progress)
            bsn_nfo.state = :att_found
            bsn_nfo.consecutive_match = 1
        end
        bsn_nfo.prev_label = ic_label
        return 0
    end

    if bsn_nfo.state == :att_found
        if ic_label == 0 || ic_label == bsn_nfo.visited_cell
            # Maybe chaotic attractor, periodic or long recursion.
            # label this box as part of an attractor
            bsn_nfo.basins[n] = bsn_nfo.current_att_label
            bsn_nfo.consecutive_match = 1
            store_attractor!(bsn_nfo, u, show_progress)
        elseif iseven(ic_label) && (bsn_nfo.consecutive_match <  mx_chk_loc_att)
            # We make sure we hit the attractor another mx_chk_loc_att consecutive times
            # just to be sure that we have the complete attractor
            bsn_nfo.consecutive_match += 1
            store_once_per_cell || store_attractor!(bsn_nfo, u, show_progress)
        elseif iseven(ic_label) && bsn_nfo.consecutive_match >= mx_chk_loc_att
            # We have checked the presence of an attractor: tidy up everything
            # and get a new cell
            relabel_visited_cell!(bsn_nfo, bsn_nfo.visited_cell, 0)
            # pick the next label for labeling the basin.
            bsn_nfo.visited_cell += 2
            bsn_nfo.current_att_label += 2
            reset_basins_counters!(bsn_nfo)
            return ic_label + 1;
        end
        return 0
    end

    if bsn_nfo.state == :bas_hit
        # hit a labeled basin point of the wrong basin, happens all the time,
        # we check if it happens mx_chk_hit_bas times in a row or if it happens
        # N times along the trajectory whether to decide if it is another basin.
        if bsn_nfo.prev_label == ic_label
            bsn_nfo.consecutive_match += 1
        else
            bsn_nfo.consecutive_match = 1
        end
        if  bsn_nfo.consecutive_match > mx_chk_hit_bas
            relabel_visited_cell!(bsn_nfo, bsn_nfo.visited_cell, 0)
            reset_basins_counters!(bsn_nfo)
            return ic_label
        end
        bsn_nfo.prev_label = ic_label
        return 0
    end

    if bsn_nfo.state == :lost
        bsn_nfo.consecutive_lost += 1
        if bsn_nfo.consecutive_lost > mx_chk_lost || norm(u) > horizon_limit
            relabel_visited_cell!(bsn_nfo, bsn_nfo.visited_cell, 0)
            reset_basins_counters!(bsn_nfo)
            # problematic IC: diverges or wanders outside the defined grid
            return -1
        end
        bsn_nfo.prev_label = ic_label
        return 0
    end
end

function store_attractor!(bsn_nfo::BasinsInfo{D, G, Δ, T},
    u, show_progress = true) where {D, G, Δ, T}
    # bsn_nfo.current_att_label is the number of the attractor multiplied by two
    attractor_id = bsn_nfo.current_att_label ÷ 2
    V = SVector{D, T}
    if haskey(bsn_nfo.attractors, attractor_id)
        push!(bsn_nfo.attractors[attractor_id], V(u))
    else
        # initialize container for new attractor
        bsn_nfo.attractors[attractor_id] = StateSpaceSet([V(u)])
    end
end

function relabel_visited_cell!(bsn_nfo::BasinsInfo, old_label, new_label)
    while !isempty(bsn_nfo.visited_list)
        ind = pop!(bsn_nfo.visited_list)
        if bsn_nfo.basins[ind] == old_label
            bsn_nfo.basins[ind] = new_label
        end
    end
end

function basin_cell_index(y_grid_state, bsn_nfo::BasinsInfo{B}) where {B}
      
    if bsn_nfo.grid_nfo isa RegularGrid

        iswithingrid = true

        @inbounds for i in eachindex(bsn_nfo.grid_nfo.grid_minima)

            if !(bsn_nfo.grid_nfo.grid_minima[i] ≤ y_grid_state[i] ≤ bsn_nfo.grid_nfo.grid_maxima[i])
                iswithingrid = false
                break
            end
        end
        if iswithingrid
            # Snap point to grid
            ind = @. round(Int, (y_grid_state - bsn_nfo.grid_nfo.grid_minima)/bsn_nfo.grid_nfo.grid_steps) + 1
            return CartesianIndex{B}(ind...)
        else
            return CartesianIndex{B}(-1)
        end
    else 
        for (axis, coord) in zip(bsn_nfo.grid_nfo.grid, y_grid_state)
            if coord < minimum(axis) || coord > maximum(axis)
                return CartesianIndex{B}(-1)
            end
        end

        cell_indices = map(x -> searchsortedlast(x[1], x[2]), zip(bsn_nfo.grid_nfo.grid, y_grid_state))
        
        return CartesianIndex{B}(cell_indices...)
    end

end



function reset_basins_counters!(bsn_nfo::BasinsInfo)
    bsn_nfo.consecutive_match = 0
    bsn_nfo.consecutive_lost = 0
    bsn_nfo.prev_label = 0
    bsn_nfo.state = :att_search
end

function check_next_state!(bsn_nfo, ic_label)
    next_state = :undef
    current_state = bsn_nfo.state
    if current_state == :att_found
        # this is a terminal state, once reached you don't get out
        return
    end

    if ic_label == 0 || ic_label == bsn_nfo.visited_cell
        # unlabeled box or previously visited box with the current label
        next_state = :att_search
    elseif iseven(ic_label)
        # hit an attractor box
        next_state = :att_hit
    elseif ic_label == -1
        # out of the grid we do not reset the counter of other state
        # since the trajectory can follow an attractor that spans outside the grid
        bsn_nfo.state = :lost
        return
    elseif isodd(ic_label)
        # hit an basin box
        next_state = :bas_hit
    end

    if next_state != current_state
        # reset counter except in lost state (the counter freezes in this case)
        if current_state == :lost
            bsn_nfo.consecutive_lost = 1
        else
            bsn_nfo.consecutive_match = 1
        end
    end
    bsn_nfo.state = next_state
end<|MERGE_RESOLUTION|>--- conflicted
+++ resolved
@@ -13,14 +13,9 @@
 `grid = (xg, yg)` where `xg = yg = range(-5, 5; length = 100)` for a two-dimensional
 system with regular grid or one can also define an irregular grid, for example 
 `xg = vcat(range(-5, -2; length = 50), range(-2, 5; length = 50)),
-<<<<<<< HEAD
-yg = range(-5, 5; length = 100)`.The grid has to be the same dimensionality as
-=======
 yg = range(-5, 5; length = 100)`. The grid has to be the same dimensionality as
->>>>>>> 68474910
 the state space, use a [`ProjectedDynamicalSystem`](@ref) if you 
 want to search for attractors in a lower dimensional subspace.
-
 ## Keyword arguments
 
 * `sparse = true`: control the interval representation of the state space grid. If true,
