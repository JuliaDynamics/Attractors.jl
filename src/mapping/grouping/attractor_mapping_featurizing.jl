--- conflicted
+++ resolved
@@ -166,13 +166,10 @@
     return feature_vector
 end
 
-<<<<<<< HEAD
-=======
 function (mapper::AttractorsViaFeaturizing)(u0)
    f = extract_features_single(mapper, [u0]) 
    return feature_to_group(f[1], mapper.group_config) 
 end
->>>>>>> b5322fc2
 
 # TODO: We need an alternative to deep copying integrators that efficiently
 # initializes integrators for any given kind of system. But that can be done
