<<<<<<< HEAD
# global continuation algorithm tracking attractors and stability measures
function global_continuation(accumulator::StabilityMeasuresAccumulator, matcher, pcurve, ics; distributions = p->accumulator.d, samples_per_parameter = 100, show_progress = true, seeding = A->[])#_default_seeding ### AM I had to remove the ::IDMatcher after matcher for it to precompile but I dont know why
    N = samples_per_parameter
    progress = ProgressMeter.Progress(length(pcurve); desc = "Continuing attractors and basins:", enabled=show_progress)
    reset_mapper!(accumulator)
=======
# TODO: Can we make this function not duplicate the source code
# of the original `ASCM` implementation?

function global_continuation(
    acam::AttractorSeedContinueMatch{<:StabilityMeasuresAccumulator}, pcurve, ics;
        samples_per_parameter = 100, show_progress = true,
    )
    N = samples_per_parameter
    progress = ProgressMeter.Progress(length(pcurve); desc = "Continuing attractors and stability:", enabled=show_progress)
    mapper = acam.mapper
    reset_mapper!(mapper)
>>>>>>> 42a4e341

    set_parameters!(referenced_dynamical_system(accumulator), pcurve[1])
    if ics isa Function
        fs = basins_fractions(accumulator, ics; show_progress = false, N = samples_per_parameter)
    else # we ignore labels in this continuation algorithm
        fs, = basins_fractions(accumulator, ics; show_progress = false)
    end

<<<<<<< HEAD
    # This is the third difference in global continuation
    measures = finalize_accumulator(accumulator)
=======
    # this is the first difference with the standard continuation: we have to call finalize.
    measures = finalize_accumulator(mapper)
>>>>>>> 42a4e341
    measures_cont = [measures]

    prev_attractors = deepcopy(extract_attractors(accumulator))
    attractors_cont = [deepcopy(prev_attractors)] # we need the copy
    ProgressMeter.next!(progress)

    # Continue loop over all remaining parameters
    for p in @view(pcurve[2:end])
<<<<<<< HEAD
        set_parameters!(referenced_dynamical_system(accumulator), p)
        reset_mapper!(accumulator)
        accumulator.d = distributions(p)
        if typeof(accumulator.mapper) <: AttractorsViaRecurrences
            fs = if allows_mapper_u0(accumulator)
                seed_attractors_to_fractions_individual(accumulator, prev_attractors, ics, N, seeding)
            else
                seed_attractors_to_fractions_grouped(accumulator, prev_attractors, ics, N, seeding)
            end
            current_attractors = deepcopy(extract_attractors(accumulator))
        elseif typeof(accumulator.mapper) <: AttractorsViaProximity
            dummy_mapper = AttractorsViaRecurrences(referenced_dynamical_system(accumulator), ics)
            fs = if allows_mapper_u0(dummy_mapper)
                seed_attractors_to_fractions_individual(dummy_mapper, prev_attractors, ics, N, seeding)
            else
                seed_attractors_to_fractions_grouped(dummy_mapper, prev_attractors, ics, N, seeding)
            end
            current_attractors = deepcopy(extract_attractors(dummy_mapper))
            accumulator.mapper.attractors = current_attractors
            A = ics_from_grid(grid)
            for u0 in A
                id = accumulator(u0)
            end
        else
            error("Unsupported mapper type: $(typeof(accumulator.mapper))")
=======
        set_parameters!(referenced_dynamical_system(mapper), p)
        reset_mapper!(mapper)
        fs = if allows_mapper_u0(mapper)
            seed_attractors_to_fractions_individual(mapper, prev_attractors, ics, N, acam.seeding)
        else
            seed_attractors_to_fractions_grouped(mapper, prev_attractors, ics, N, acam.seeding)
>>>>>>> 42a4e341
        end
        push!(attractors_cont, current_attractors)
        overwrite_dict!(prev_attractors, current_attractors)
        ProgressMeter.next!(progress)

        # this is the second difference in global continuation
<<<<<<< HEAD
        measures = finalize_accumulator(accumulator)
        push!(measures_cont, measures)
    end

    rmaps = match_sequentially!(attractors_cont, matcher; pcurve, ds = referenced_dynamical_system(accumulator))
=======
        measures = finalize_accumulator(mapper)
        push!(measures_cont, measures)
    end

    rmaps = match_sequentially!(attractors_cont, acam.matcher; pcurve, ds = referenced_dynamical_system(mapper))
>>>>>>> 42a4e341

    # This is the second difference: we change the output to something more pleasant to handle
    transposed_measures_cont = Dict{String, Vector{Dict{Int64, Float64}}}()
    for measure in measures_cont[1]
        measure_name = measure[1]
        transposed_measures_cont[measure_name] = Vector{Dict{Int64, Float64}}()
    end
    for measures in measures_cont
        for (measure_name, measure_dict) in measures
            push!(transposed_measures_cont[measure_name], measure_dict)
        end
    end

    # And lastly, we also match sequentially all dictionaries here
    for measure_cont in values(measures_cont)
        match_sequentially!(measure_cont, rmaps)
    end

    return measures_cont, attractors_cont
end

# TODO: Put this in some other function
#=
# Calculate distance to bifurcation
distance_to_bifurcation = Array{Dict{Int64, Float64}}([])
char_ret_time_cont = measures_cont["characteristic_return_time"]
attractors_cont_keys = unique(vcat([collect(keys(attractors_cont[i])) for i in 1:length(attractors_cont)]...))
prange = [pdict[1][2] for pdict in pcurve]
for i in 1:length(prange)
    push!(distance_to_bifurcation, Dict{Int64, Float64}())
    for key in attractors_cont_keys
        ps_unstable = [prange[j] for j in 1:length(prange) if !haskey(char_ret_time_cont[j], key) || (char_ret_time_cont[j][key]==Inf64 || isnan(char_ret_time_cont[j][key]))]
        if haskey(char_ret_time_cont[i], key) && length(ps_unstable)>0 && (char_ret_time_cont[i][key]!=Inf64 && !isnan(char_ret_time_cont[i][key]))
            distance_to_bifurcation[end][key] = minimum([abs(ps_unstable[k] - prange[i]) for k in 1:length(ps_unstable)])
        else
            distance_to_bifurcation[end][key] = NaN
        end
    end
end
merge!(measures_cont, Dict("distance_to_bifurcation" => distance_to_bifurcation))
=#<|MERGE_RESOLUTION|>--- conflicted
+++ resolved
@@ -1,10 +1,3 @@
-<<<<<<< HEAD
-# global continuation algorithm tracking attractors and stability measures
-function global_continuation(accumulator::StabilityMeasuresAccumulator, matcher, pcurve, ics; distributions = p->accumulator.d, samples_per_parameter = 100, show_progress = true, seeding = A->[])#_default_seeding ### AM I had to remove the ::IDMatcher after matcher for it to precompile but I dont know why
-    N = samples_per_parameter
-    progress = ProgressMeter.Progress(length(pcurve); desc = "Continuing attractors and basins:", enabled=show_progress)
-    reset_mapper!(accumulator)
-=======
 # TODO: Can we make this function not duplicate the source code
 # of the original `ASCM` implementation?
 
@@ -16,7 +9,6 @@
     progress = ProgressMeter.Progress(length(pcurve); desc = "Continuing attractors and stability:", enabled=show_progress)
     mapper = acam.mapper
     reset_mapper!(mapper)
->>>>>>> 42a4e341
 
     set_parameters!(referenced_dynamical_system(accumulator), pcurve[1])
     if ics isa Function
@@ -25,13 +17,8 @@
         fs, = basins_fractions(accumulator, ics; show_progress = false)
     end
 
-<<<<<<< HEAD
-    # This is the third difference in global continuation
-    measures = finalize_accumulator(accumulator)
-=======
     # this is the first difference with the standard continuation: we have to call finalize.
     measures = finalize_accumulator(mapper)
->>>>>>> 42a4e341
     measures_cont = [measures]
 
     prev_attractors = deepcopy(extract_attractors(accumulator))
@@ -40,59 +27,23 @@
 
     # Continue loop over all remaining parameters
     for p in @view(pcurve[2:end])
-<<<<<<< HEAD
-        set_parameters!(referenced_dynamical_system(accumulator), p)
-        reset_mapper!(accumulator)
-        accumulator.d = distributions(p)
-        if typeof(accumulator.mapper) <: AttractorsViaRecurrences
-            fs = if allows_mapper_u0(accumulator)
-                seed_attractors_to_fractions_individual(accumulator, prev_attractors, ics, N, seeding)
-            else
-                seed_attractors_to_fractions_grouped(accumulator, prev_attractors, ics, N, seeding)
-            end
-            current_attractors = deepcopy(extract_attractors(accumulator))
-        elseif typeof(accumulator.mapper) <: AttractorsViaProximity
-            dummy_mapper = AttractorsViaRecurrences(referenced_dynamical_system(accumulator), ics)
-            fs = if allows_mapper_u0(dummy_mapper)
-                seed_attractors_to_fractions_individual(dummy_mapper, prev_attractors, ics, N, seeding)
-            else
-                seed_attractors_to_fractions_grouped(dummy_mapper, prev_attractors, ics, N, seeding)
-            end
-            current_attractors = deepcopy(extract_attractors(dummy_mapper))
-            accumulator.mapper.attractors = current_attractors
-            A = ics_from_grid(grid)
-            for u0 in A
-                id = accumulator(u0)
-            end
-        else
-            error("Unsupported mapper type: $(typeof(accumulator.mapper))")
-=======
         set_parameters!(referenced_dynamical_system(mapper), p)
         reset_mapper!(mapper)
         fs = if allows_mapper_u0(mapper)
             seed_attractors_to_fractions_individual(mapper, prev_attractors, ics, N, acam.seeding)
         else
             seed_attractors_to_fractions_grouped(mapper, prev_attractors, ics, N, acam.seeding)
->>>>>>> 42a4e341
         end
         push!(attractors_cont, current_attractors)
         overwrite_dict!(prev_attractors, current_attractors)
         ProgressMeter.next!(progress)
 
         # this is the second difference in global continuation
-<<<<<<< HEAD
-        measures = finalize_accumulator(accumulator)
-        push!(measures_cont, measures)
-    end
-
-    rmaps = match_sequentially!(attractors_cont, matcher; pcurve, ds = referenced_dynamical_system(accumulator))
-=======
         measures = finalize_accumulator(mapper)
         push!(measures_cont, measures)
     end
 
     rmaps = match_sequentially!(attractors_cont, acam.matcher; pcurve, ds = referenced_dynamical_system(mapper))
->>>>>>> 42a4e341
 
     # This is the second difference: we change the output to something more pleasant to handle
     transposed_measures_cont = Dict{String, Vector{Dict{Int64, Float64}}}()
