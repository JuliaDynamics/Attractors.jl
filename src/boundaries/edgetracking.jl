--- conflicted
+++ resolved
@@ -146,13 +146,8 @@
     end
 
     # initial bisection
-<<<<<<< HEAD
     u1, u2, success = bisect_to_edge(pds, mapper; bisect_thresh, verbose)
-    if ~success
-=======
-    u1, u2, success = bisect_to_edge(pds, mapper; bisect_thresh)
     if !success
->>>>>>> af64a1da
         return EdgeTrackingResults(nothing)
     end
     edgestate = (u1 + u2)/2
