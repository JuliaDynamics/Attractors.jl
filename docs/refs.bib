--- conflicted
+++ resolved
@@ -48,11 +48,9 @@
   volume = {22},
   number = {3},
   pages = {033032},
-<<<<<<< HEAD
-  author = {Maximilian Gelbrecht and J{\"u}rgen Kurths and Frank Hellmann},
-=======
+
   author = {Maximilian Gelbrecht and Juergen Kurths and Frank Hellmann},
->>>>>>> 6846aa96
+
   title = {Monte Carlo basin bifurcation analysis},
   journal = {New Journal of Physics}
 }
@@ -66,11 +64,7 @@
   volume = {9},
   number = {2},
   pages = {89--92},
-<<<<<<< HEAD
-  author = {Peter J. Menck and Jobst Heitzig and Norbert Marwan and J{\"u}rgen Kurths},
-=======
   author = {Peter J. Menck and Jobst Heitzig and Norbert Marwan and Juergen Kurths},
->>>>>>> 6846aa96
   title = {How basin stability complements the linear-stability paradigm},
   journal = {Nature Physics}
 }
@@ -251,7 +245,6 @@
   DOI = {10.5194/esd-14-669-2023}
 }
 
-<<<<<<< HEAD
 
 
 @article{sweet2001,
@@ -284,17 +277,5 @@
   number    =  {1},
   pages     = {013004},
   year      =  {2015}
-=======
-@ARTICLE{Klinshov2015,
-  title     = "Stability threshold approach for complex dynamical systems",
-  author    = "Klinshov, Vladimir V and Nekorkin, Vladimir I and Kurths,
-               Juergen",
-  journal   = "New J. Phys.",
-  publisher = "IOP Publishing",
-  volume    =  18,
-  number    =  1,
-  pages     = "013004",
-  month     =  dec,
-  year      =  2015
->>>>>>> 6846aa96
+
 }