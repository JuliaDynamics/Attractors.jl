@article{Datseris2022,
  doi = {10.1063/5.0076568},
  url = {https://doi.org/10.1063/5.0076568},
  year = {2022},
  month = feb,
  publisher = {{AIP} Publishing},
  volume = {32},
  number = {2},
  pages = {023104},
  author = {George Datseris and Alexandre Wagemakers},
  title = {Effortless estimation of basins of attraction},
  journal = {Chaos: An Interdisciplinary Journal of Nonlinear Science}
}

@article{Datseris2023,
  doi = {10.1063/5.0159675},
  url = {https://doi.org/10.1063/5.0159675},
  year = {2023},
  month = jul,
  publisher = {{AIP} Publishing},
  volume = {33},
  number = {7},
  author = {George Datseris and Kalel Luiz Rossi and Alexandre Wagemakers},
  title = {Framework for global stability analysis of dynamical systems},
  journal = {Chaos: An Interdisciplinary Journal of Nonlinear Science}
}

@article{Stender2021,
  doi = {10.1007/s11071-021-06786-5},
  url = {https://doi.org/10.1007/s11071-021-06786-5},
  year = {2021},
  month = sep,
  publisher = {Springer Science and Business Media {LLC}},
  volume = {107},
  number = {2},
  pages = {1451--1468},
  author = {Merten Stender and Norbert Hoffmann},
  title = {{bSTAB}: an open-source software for computing the basin stability of multi-stable dynamical systems},
  journal = {Nonlinear Dynamics}
}

@article{Gelbrecht2020,
  doi = {10.1088/1367-2630/ab7a05},
  url = {https://doi.org/10.1088/1367-2630/ab7a05},
  year = {2020},
  month = mar,
  publisher = {{IOP} Publishing},
  volume = {22},
  number = {3},
  pages = {033032},
  author = {Maximilian Gelbrecht and J\"{u}rgen Kurths and Frank Hellmann},
  title = {Monte Carlo basin bifurcation analysis},
  journal = {New Journal of Physics}
}

@article{Menck2013,
  doi = {10.1038/nphys2516},
  url = {https://doi.org/10.1038/nphys2516},
  year = {2013},
  month = jan,
  publisher = {Springer Science and Business Media {LLC}},
  volume = {9},
  number = {2},
  pages = {89--92},
  author = {Peter J. Menck and Jobst Heitzig and Norbert Marwan and J\"{u}rgen Kurths},
  title = {How basin stability complements the linear-stability paradigm},
  journal = {Nature Physics}
}

@article{Daza2016,
  doi = {10.1038/srep31416},
  url = {https://doi.org/10.1038/srep31416},
  year = {2016},
  month = aug,
  publisher = {Springer Science and Business Media {LLC}},
  volume = {6},
  number = {1},
  author = {Alvar Daza and Alexandre Wagemakers and Bertrand Georgeot and David Gu{\'{e}}ry-Odelin and Miguel A. F. Sanju{\'{a}}n},
  title = {Basin entropy: a new tool to analyze uncertainty in dynamical systems},
  journal = {Scientific Reports}
}

@article{Puy2021,
  doi = {10.1016/j.cnsns.2020.105588},
  url = {https://doi.org/10.1016/j.cnsns.2020.105588},
  year = {2021},
  month = apr,
  publisher = {Elsevier {BV}},
  volume = {95},
  pages = {105588},
  author = {Andreu Puy and Alvar Daza and Alexandre Wagemakers and Miguel A.F. Sanju{\'{a}}n},
  title = {A test for fractal boundaries based on the basin entropy},
  journal = {Communications in Nonlinear Science and Numerical Simulation}
}

@article{Grebogi1983,
  doi = {10.1016/0375-9601(83)90945-3},
  url = {https://doi.org/10.1016/0375-9601(83)90945-3},
  year = {1983},
  month = dec,
  publisher = {Elsevier {BV}},
  volume = {99},
  number = {9},
  pages = {415--418},
  author = {Celso Grebogi and Steven W. McDonald and Edward Ott and James A. Yorke},
  title = {Final state sensitivity: An obstruction to predictability},
  journal = {Physics Letters A}
}

@article{Kaszas2019,
  doi = {10.1038/s41598-019-44863-3},
  url = {https://doi.org/10.1038/s41598-019-44863-3},
  year = {2019},
  month = jun,
  publisher = {Springer Science and Business Media {LLC}},
  volume = {9},
  number = {1},
  author = {B{\'{a}}lint Kasz{\'{a}}s and Ulrike Feudel and Tam{\'{a}}s T{\'{e}}l},
  title = {Tipping phenomena in typical dynamical systems subjected to parameter drift},
  journal = {Scientific Reports}
}

@inproceedings{Ester1996,
author = {Ester, Martin and Kriegel, Hans-Peter and Sander, J\"{o}rg and Xu, Xiaowei},
title = {A Density-Based Algorithm for Discovering Clusters in Large Spatial Databases with Noise},
year = {1996},
publisher = {AAAI Press},
booktitle = {Proceedings of the Second International Conference on Knowledge Discovery and Data Mining},
pages = {226–231},
numpages = {6},
keywords = {handling nlj4-275oise, arbitrary shape of clusters, efficiency on large spatial databases, clustering algorithms},
location = {Portland, Oregon},
series = {KDD'96}
}

@article{Schubert2017,
  doi = {10.1145/3068335},
  url = {https://doi.org/10.1145/3068335},
  year = {2017},
  month = jul,
  publisher = {Association for Computing Machinery ({ACM})},
  volume = {42},
  number = {3},
  pages = {1--21},
  author = {Erich Schubert and J\"{o}rg Sander and Martin Ester and Hans Peter Kriegel and Xiaowei Xu},
  title = {{DBSCAN} Revisited,  Revisited},
  journal = {{ACM} Transactions on Database Systems}
}

@article{Halekotte2020,
  doi = {10.1038/s41598-020-68805-6},
  url = {https://doi.org/10.1038/s41598-020-68805-6},
  year = {2020},
  month = jul,
  publisher = {Springer Science and Business Media {LLC}},
  volume = {10},
  number = {1},
  author = {Lukas Halekotte and Ulrike Feudel},
  title = {Minimal fatal shocks in multistable complex networks},
  journal = {Scientific Reports}
}

@article{Battelino1988,
  title={Multiple coexisting attractors, basin boundaries and basic sets},
  author={Battelino, Peter M and Grebogi, Celso and Ott, Edward and Yorke, James A and Yorke, Ellen D},
  journal={Physica D: Nonlinear Phenomena},
  volume={32},
  number={2},
  pages={296--305},
  year={1988},
  publisher={Elsevier}
}

@article{Skufca2006,
  title={Edge of chaos in a parallel shear flow},
  author={Skufca, Joseph D and Yorke, James A and Eckhardt, Bruno},
  journal={Physical review letters},
  volume={96},
  number={17},
  pages={174101},
  year={2006},
  publisher={APS}
}

@article{Schneider2008,
  title={Laminar-turbulent boundary in plane Couette flow},
  author={Schneider, Tobias M and Gibson, John F and Lagha, Maher and De Lillo, Filippo and Eckhardt, Bruno},
  journal={Physical Review E},
  volume={78},
  number={3},
  pages={037301},
  year={2008},
  publisher={APS}
}

@article{Wagemakers2020,
  title={The saddle-straddle method to test for Wada basins},
  author={Wagemakers, Alexandre and Daza, Alvar and Sanju{\'a}n, Miguel AF},
  journal={Communications in Nonlinear Science and Numerical Simulation},
  volume={84},
  pages={105167},
  year={2020},
  publisher={Elsevier}
}

@article{Lucarini2017,
  title={Edge states in the climate system: exploring global instabilities and critical transitions},
  author={Lucarini, Valerio and B{\'o}dai, Tam{\'a}s},
  journal={Nonlinearity},
  volume={30},
  number={7},
  pages={R32},
  year={2017},
  publisher={IOP Publishing}
}

@article{Mehling2023,
  title={Limits to predictability of the asymptotic state of the Atlantic Meridional Overturning Circulation in a conceptual climate model},
  author={Mehling, Oliver and B{\"o}rner, Reyk and Lucarini, Valerio},
  journal={arXiv preprint arXiv:2308.16251},
  year={2023}
}

@article{Daza2018,
  title={Ascertaining when a basin is Wada: the merging method},
  author={Daza, Alvar and Wagemakers, Alexandre and Sanju{\'a}n, Miguel AF},
  journal={Scientific Reports},
  volume={8},
  number={1},
  pages={9954},
  year={2018}
}

@Article{Ritchie2023,
  AUTHOR = {Ritchie, P. D. L. and Alkhayuon, H. and Cox, P. M. and Wieczorek, S.},
  TITLE = {Rate-induced tipping in natural and human systems},
  JOURNAL = {Earth System Dynamics},
  VOLUME = {14},
  YEAR = {2023},
  NUMBER = {3},
  PAGES = {669--683},
  URL = {https://esd.copernicus.org/articles/14/669/2023/},
  DOI = {10.5194/esd-14-669-2023}
}

<<<<<<< HEAD

@article{sweet2001,
  title={Stagger-and-step method: Detecting and computing chaotic saddles in higher dimensions},
  author={Sweet, David and Nusse, Helena E and Yorke, James A},
  journal={Physical Review Letters},
  volume={86},
  number={11},
  pages={2261},
  year={2001},
  publisher={APS}
}

@article{sala2016,
  title={Searching chaotic saddles in high dimensions},
  author={Sala, Matteo and Leit{\~a}o, Jorge C and Altmann, Eduardo G},
  journal={Chaos: An Interdisciplinary Journal of Nonlinear Science},
  volume={26},
  number={12},
  year={2016},
  publisher={AIP Publishing}
=======
@ARTICLE{Klinshov2015,
  title     = "Stability threshold approach for complex dynamical systems",
  author    = "Klinshov, Vladimir V and Nekorkin, Vladimir I and Kurths,
               J{\"u}rgen",
  journal   = "New J. Phys.",
  publisher = "IOP Publishing",
  volume    =  18,
  number    =  1,
  pages     = "013004",
  month     =  dec,
  year      =  2015
>>>>>>> 66bacd36
}<|MERGE_RESOLUTION|>--- conflicted
+++ resolved
@@ -243,7 +243,7 @@
   DOI = {10.5194/esd-14-669-2023}
 }
 
-<<<<<<< HEAD
+
 
 @article{sweet2001,
   title={Stagger-and-step method: Detecting and computing chaotic saddles in higher dimensions},
@@ -264,7 +264,8 @@
   number={12},
   year={2016},
   publisher={AIP Publishing}
-=======
+}
+
 @ARTICLE{Klinshov2015,
   title     = "Stability threshold approach for complex dynamical systems",
   author    = "Klinshov, Vladimir V and Nekorkin, Vladimir I and Kurths,
@@ -276,5 +277,4 @@
   pages     = "013004",
   month     =  dec,
   year      =  2015
->>>>>>> 66bacd36
 }