--- conflicted
+++ resolved
@@ -749,7 +749,6 @@
 edge states also in high-dimensional and chaotic systems where a simple computation of
 unstable equilibria becomes infeasible.
 
-<<<<<<< HEAD
 ## Non-local and local stability measures
 The type [`StabilityMeasuresAccumulator`](@ref) is showcased in an application to the Duffing oscillator.
 
@@ -804,7 +803,7 @@
 measures_cont_proximity = stability_measures_along_continuation(
     ds, attractors_cont, pcurve, ics_from_grid(grid), ε=0.1, weighting_distribution=MvNormal(zeros(2), 1.0*I), finite_time=50.0, proximity_mapper_options = proximity_mapper_options
 )
-=======
+```
 
 ## Invariant saddle of a dynamical system 
 
@@ -863,5 +862,4 @@
 ax = Axis(fig[1,1], xlabel="x", ylabel="y")
 scatter!(ax, v[:,1], v[:,3]; markersize = 3)
 fig
->>>>>>> 4f156207
 ```